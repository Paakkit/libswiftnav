--- conflicted
+++ resolved
@@ -46,13 +46,6 @@
                 self.meas.snr)) + '>'
 
 cdef class NavigationMeasurement:
-<<<<<<< HEAD
-  def __cinit__(self, pr, prr, wn, tot, sat_pos, sat_vel):
-    self.meas.pseudorange = pr
-    #self.meas.pseudorange_rate = prr
-    self.meas.tot.tow = tot
-    self.meas.tot.wn = wn
-=======
   def __cinit__(self, raw_pseudorange, pseudorange, carrier_phase, raw_doppler,
                 doppler, sat_pos, sat_vel, snr, lock_time, tot, wn, prn):
     self.meas.raw_pseudorange = raw_pseudorange
@@ -60,7 +53,6 @@
     self.meas.carrier_phase = carrier_phase
     self.meas.raw_doppler = raw_doppler
     self.meas.doppler = doppler
->>>>>>> 8143b5c8
     for i in range(3):
       self.meas.sat_pos[i] = sat_pos[i]
       self.meas.sat_vel[i] = sat_vel[i]
@@ -71,19 +63,11 @@
     self.meas.prn = prn
 
   def __repr__(self):
-<<<<<<< HEAD
-    return '<NavigationMeasurement ' + str((self.meas.pseudorange,
-                #self.meas.pseudorange_rate,
-                self.meas.tot.tow,
-                (self.meas.sat_pos[0], self.meas.sat_pos[1], self.meas.sat_pos[2]),
-                (self.meas.sat_vel[0], self.meas.sat_vel[1], self.meas.sat_vel[2]))) + '>'
-=======
     return '<NavigationMeasurement ' + \
            str((self.meas.tot.tow,
                 self.meas.pseudorange,
                 self.meas.carrier_phase,
                 self.meas.doppler)) + '>'
->>>>>>> 8143b5c8
 
 def calc_navigation_measurement(double t, chan_meas, es):
   n_channels = len(chan_meas)
