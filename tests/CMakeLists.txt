--- conflicted
+++ resolved
@@ -41,11 +41,8 @@
       check_filter_utils.c
       check_ephemeris.c
       check_set.c
-<<<<<<< HEAD
       check_viterbi.c
-=======
       check_gpstime.c
->>>>>>> 10c6337e
     )
 
     target_link_libraries(test_libswiftnav ${TEST_LIBS})
