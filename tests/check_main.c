--- conflicted
+++ resolved
@@ -10,12 +10,9 @@
   Suite *s = edc_suite();
 
   SRunner *sr = srunner_create(s);
-<<<<<<< HEAD
+  srunner_set_xml(sr, "test_results.xml");
   srunner_add_suite(sr, float_kf_suite());
-=======
-  srunner_set_xml(sr, "test_results.xml");
 
->>>>>>> bd9f9b4a
   srunner_add_suite(sr, rtcm3_suite());
   srunner_add_suite(sr, bits_suite());
   srunner_add_suite(sr, sbp_suite());
