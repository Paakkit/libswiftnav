/*
 * Copyright (C) 2014 Swift Navigation Inc.
 * Contact: Ian Horn <ian@swift-nav.com>
 *
 * This source is subject to the license found in the file 'LICENSE' which must
 * be be distributed together with this source. All other rights reserved.
 *
 * THIS CODE AND INFORMATION IS PROVIDED "AS IS" WITHOUT WARRANTY OF ANY KIND,
 * EITHER EXPRESSED OR IMPLIED, INCLUDING BUT NOT LIMITED TO THE IMPLIED
 * WARRANTIES OF MERCHANTABILITY AND/OR FITNESS FOR A PARTICULAR PURPOSE.
 */

#include <string.h>
#include <stdio.h>
#include <cblas.h>
#include <clapack.h>
#include <math.h>
#include <linear_algebra.h>
#include "constants.h"
#include "track.h"
#include "almanac.h"
#include "gpstime.h"
#include "float_kf.h"

s8 udu(u32 n, double *M, double *U, double *D) 
{
  double alpha, beta;
  triu(n, M);
  eye(n, U);
  memset(D, 0, n * sizeof(double));

  for (u32 j=n; j>=2; j--) {
    D[j - 1] = M[(j-1)*n + j-1];
    if (D[j-1] > 0) {
      alpha = 1.0 / D[j-1];
    } else {
      alpha = 0.0;
    }
    for (u32 k=1; k<j; k++) {
      beta = M[(k-1)*n + j-1];
      U[(k-1)*n + j-1] = alpha * beta;
      for (u32 kk = 0; kk < k; kk++) {
        M[kk*n + k-1] = M[kk*n + k-1] - beta * U[kk*n + j-1];
      }
    }
    
  }
  D[0] = M[0];
  return 0;
}

void eye(u32 n, double *M)
{
  memset(M, 0, n * n * sizeof(double));
  for (u32 i=0; i<n; i++) {
    M[i*n + i] = 1;
  }
}

void triu(u32 n, double *M)
{
  for (u32 i=1; i<n; i++) {
    for (u32 j=0; j<i; j++) {
      M[i*n + j] = 0;
    }
  }
}

/** Reconsructs a UDU' decomposed matrix
 */
void reconstruct_udu(u32 n, double *U, double *D, double *M) 
{
  memset(M, 0, n * n * sizeof(double));
  // TODO: will be symmetric, only need to bother populating part of it
  for (u32 i=0; i<n; i++) {
    for (u32 k=i; k<n; k++) {
      for (u32 j=k; j<n; j++) {
        //U[i][j] is upper triangular = 0 if j < i
        //U[k][j] is upper triangular = 0 if j < k
        //U[i][j] * U[k][j] = 0 if j < k or j < i
        M[i*n + k] += U[i*n +j] * D[j] * U[k*n + j];
      }
      M[k*n + i] = M[i*n + k];
    }
  }
}

/** In place prediction of the next state mean and covariances
 */
void predict_forward(kf_t *kf) 
{
  //TODO take advantage of sparsity in this function

  double x[kf->state_dim];
  memcpy(x, kf->state_mean, kf->state_dim * sizeof(double));

  //TODO make more efficient via the structure of the transition matrix
  cblas_dgemv(CblasRowMajor, CblasNoTrans, // CBLAS_ORDER, CBLAS_TRANSPOSE
              kf->state_dim, kf->state_dim, // int M, int N,
              1, (double *) kf->transition_mtx, kf->state_dim, // double 1, double *A, int lda
              x, 1, // double *X, int incX
              0, kf->state_mean, 1); // double beta, double *Y, int incY
  // VEC_PRINTF((double *) state_mean, kf->state_dim);

  double state_cov[kf->state_dim * kf->state_dim];
  reconstruct_udu(kf->state_dim, kf->state_cov_U, kf->state_cov_D, state_cov);
  // MAT_PRINTF((double *) state_cov, kf->state_dim, kf->state_dim);

  //TODO make more efficient via the structure of the transition matrix
  double FC[kf->state_dim * kf->state_dim];
  cblas_dsymm(CblasRowMajor, CblasRight, CblasUpper, //CBLAS_ORDER, CBLAS_SIDE, CBLAS_UPLO
              kf->state_dim, kf->state_dim, // int M, int N
              1, state_cov, kf->state_dim, // double alpha, double *A, int lda
              kf->transition_mtx, kf->state_dim, // double *B, int ldb
              0, FC, kf->state_dim); // double beta, double *C, int ldc
  // MAT_PRINTF((double *) FC, kf->state_dim, kf->state_dim);

  //TODO make more efficient via the structure of the transition matrix
  double FCF[kf->state_dim * kf->state_dim];
  memcpy(FCF, kf->transition_cov, kf->state_dim * kf->state_dim * sizeof(double));
  cblas_dgemm(CblasRowMajor, CblasNoTrans, CblasTrans, // CBLAS_ORDER, CBLAS_TRANSPOSE transA, cBLAS_TRANSPOSE transB
              kf->state_dim, kf->state_dim, kf->state_dim, // int M, int N, int K
              1, FC, kf->state_dim, // double alpha, double *A, int lda
              kf->transition_mtx, kf->state_dim, //double *B, int ldb
              1, FCF, kf->state_dim); //beta, double *C, int ldc
  // MAT_PRINTF((double *) FCF, kf->state_dim, kf->state_dim);

  udu(kf->state_dim, FCF, kf->state_cov_U, kf->state_cov_D);
  // MAT_PRINTF((double *) state_cov_U, kf->state_dim, kf->state_dim);
  // VEC_PRINTF((double *) state_cov_D, kf->state_dim);
}

/** In place updating of the state mean and covariances to use the (decorrelated) observations
 */
void incorporate_obs(kf_t *kf, double *decor_obs)
{

  for (u32 i=0; i<kf->obs_dim; i++) {
    double *h = &kf->decor_obs_mtx[kf->state_dim * i]; //vector of length kf->state_dim
    double R = kf->decor_obs_cov[i]; //scalar
    double k[kf->state_dim]; // vector of length kf->state_dim
    // printf("i=%i\n", i);
    // VEC_PRINTF(h, kf->state_dim);

    update_scalar_measurement(kf->state_dim, h, R, kf->state_cov_U, kf->state_cov_D, &k[0]); //updates cov and sets k
    // VEC_PRINTF(k, kf->state_dim);

    double predicted_obs = 0;
    for (u32 j=0; j<kf->state_dim; j++) {//TODO take advantage of sparsity of h
      predicted_obs += h[j] * kf->state_mean[j];
    }
    double obs_minus_predicted_obs = decor_obs[i] - predicted_obs;
    // printf("decor_obs = %f\n", decor_obs[i]);
    // printf("predi_obs = %f\n", predicted_obs);
    // printf(" diff_obs = %f\n", obs_minus_predicted_obs);

    for (u32 j=0; j<kf->state_dim; j++) {
      kf->state_mean[j] += k[j] * obs_minus_predicted_obs; // uses k to update mean
    }
    // VEC_PRINTF(intermediate_mean, kf->state_dim);
  }
}

/** In place updating of the state covariances and k vec to use a single decorrelated observation
 */
void update_scalar_measurement(u32 state_dim, double *h, double R,
                               double *U, double *D, double *k)
{
  // VEC_PRINTF(h, state_dim);
  double f[state_dim]; // f = U^T * h
  memcpy(f, h, state_dim * sizeof(double));
  cblas_dtrmv(CblasRowMajor, CblasUpper, CblasTrans, CblasUnit, //CBLAS_ORDER, CBLAS_UPLO, CBLAS_TRANSPOSE transA, CBLAS_DIAG
              state_dim, U, //int N, double *A
              state_dim, f, 1); // int lda, double *X, int incX
  // VEC_PRINTF(f, state_dim);

  double g[state_dim]; // g = diag(D) * f
  double alpha = R; // alpha = f * g + R = f^T * diag(D) * f + R
  for (u32 i=0; i<state_dim; i++) {
    g[i] = D[i] * f[i];
    alpha += f[i] * g[i];
  }
  // VEC_PRINTF(g, state_dim);
  // printf("%f\n", alpha);

  double gamma[state_dim];
  double U_bar[state_dim * state_dim];
  double D_bar[state_dim];

  memset(gamma, 0,             state_dim * sizeof(double));
  memset(U_bar, 0, state_dim * state_dim * sizeof(double));
  memset(D_bar, 0,             state_dim * sizeof(double));
  memset(k,     0,             state_dim * sizeof(double));

  gamma[0] = R + g[0] * f[0];
  D_bar[0] = D[0] * R / gamma[0];
  k[0] = g[0];
  U_bar[0] = 1;
  for (u32 j=1; j<state_dim; j++) {
    gamma[j] = gamma[j-1] + g[j] * f[j];
    D_bar[j] = D[j] * gamma[j-1] / gamma[j];
    double f_over_gamma = f[j] / gamma[j-1];
    for (u32 i=0; i<=j; i++) {
      U_bar[i*state_dim + j] = U[i*state_dim + j] - f_over_gamma * k[i]; // U_bar[:,j] = U[:,j] - f[j]/gamma[j-1] * k
      k[i] += g[j] * U[i*state_dim + j]; // k = k + g[j] * U[:,j]
    }
  }
  for (u32 i=0; i<state_dim; i++) {
    k[i] /= alpha;
  }
  memcpy(U, U_bar, state_dim * state_dim * sizeof(double));
  memcpy(D, D_bar,             state_dim * sizeof(double));

}

void decorrelate(kf_t *kf, double *measurements, double *decor_measurements)
{
  u8 n_diffs = kf->obs_dim/2;
  memcpy(decor_measurements, measurements, kf->obs_dim * sizeof(double));
  cblas_dtrmv(CblasRowMajor, CblasLower, CblasNoTrans, CblasUnit,
              n_diffs, kf->decor_mtx, 
              n_diffs, decor_measurements, 1); // replaces raw phase measurements by their decorrelated version
  cblas_dtrmv(CblasRowMajor, CblasLower, CblasNoTrans, CblasUnit,
              n_diffs, kf->decor_mtx, 
              n_diffs, &decor_measurements[n_diffs], 1); // replaces raw measurements by their decorrelated version
}

/** In place updating of the state mean and covariance. Modifies measurements.
 */
void kalman_filter_update(kf_t *kf, double *measurements)
{
  double measurements_copy[kf->obs_dim];
  memcpy(measurements_copy, measurements, kf->obs_dim * sizeof(double));
  // VEC_PRINTF(measurements, kf->obs_dim);
  // MAT_PRINTF(kf->decor_obs_mtx, kf->obs_dim, kf->state_dim);
  // MAT_PRINTF(kf->obs_cov_root_inv, kf->obs_dim, kf->obs_dim);
  u8 n_diffs = kf->obs_dim/2;

  cblas_dtrmv(CblasRowMajor, CblasLower, CblasNoTrans, CblasUnit,
              n_diffs, kf->decor_mtx, 
              n_diffs, measurements_copy, 1); // replaces raw phase measurements by their decorrelated version
  cblas_dtrmv(CblasRowMajor, CblasLower, CblasNoTrans, CblasUnit,
              n_diffs, kf->decor_mtx, 
              n_diffs, &measurements_copy[n_diffs], 1); // replaces raw measurements by their decorrelated version

  predict_forward(kf);
  incorporate_obs(kf, measurements_copy);
}

void assign_transition_mtx(u32 state_dim, double dt, double *transition_mtx)
{
  eye(state_dim, transition_mtx);
  transition_mtx[3] = dt;
  transition_mtx[state_dim + 4] = dt;
  transition_mtx[2 * state_dim + 5] = dt;
}

void assign_d_mtx(u8 num_sats, double *D)
{
  memset(D, 0, (num_sats - 1) * num_sats * sizeof(double));
  //shape = num_sats-1  x  num_sats
  for(u8 i=0; i<num_sats-1; i++) {
    D[i * num_sats] = -1;
    D[i * num_sats + i + 1] = 1;
  }
}

void assign_e_mtx(u8 num_sats, sdiff_t *sats_with_ref_first, double ref_ecef[3], double *E)
{
  memset(E, 0, num_sats * 3 * sizeof(double));
  for (u8 i=0; i<num_sats; i++) {
    double *e = sats_with_ref_first[i].sat_pos;

    double x = e[0] - ref_ecef[0];
    double y = e[1] - ref_ecef[1];
    double z = e[2] - ref_ecef[2];
    double norm = sqrt(x*x + y*y + z*z);
    E[3*i] = x / norm;
    E[3*i + 1] = y / norm;
    E[3*i + 2] = z / norm;
  }
}

void assign_e_mtx_from_alms(u8 num_sats, almanac_t *alms, gps_time_t timestamp, double ref_ecef[3], double *E)
{
  memset(E, 0, num_sats * 3 * sizeof(double));
  // VEC_PRINTF(ref_ecef, 3);
  for (u8 i=0; i<num_sats; i++) {
    double e[3];
    double v[3];
    // calc_sat_state_almanac(&alms[i], timestamp.tow, -1, e, v); //TODO change -1 back to timestamp.wn
    calc_sat_state_almanac(&alms[i], timestamp.tow, timestamp.wn, e, v);
    // printf("\nprn=%u\n", alms[i].prn);
    // VEC_PRINTF(e, 3);
    double x = e[0] - ref_ecef[0];
    double y = e[1] - ref_ecef[1];
    double z = e[2] - ref_ecef[2];
    double norm = sqrt(x*x + y*y + z*z);
    E[3*i] = x / norm;
    E[3*i + 1] = y / norm;
    E[3*i + 2] = z / norm;
  }
}

// presumes that the first alm entry is the reference sat
void assign_de_mtx(u8 num_sats, sdiff_t *sats_with_ref_first, double ref_ecef[3], double *DE)
{
  memset(DE, 0, (num_sats - 1) * 3 * sizeof(double));
  double e0[3];
  double x0 = sats_with_ref_first[0].sat_pos[0] - ref_ecef[0];
  double y0 = sats_with_ref_first[0].sat_pos[1] - ref_ecef[1];
  double z0 = sats_with_ref_first[0].sat_pos[2] - ref_ecef[2];
  double norm0 = sqrt(x0*x0 + y0*y0 + z0*z0);
  e0[0] = x0 / norm0;
  e0[1] = y0 / norm0;
  e0[2] = z0 / norm0;
  // VEC_PRINTF(ref_ecef, 3);
  for (u8 i=1; i<num_sats; i++) {
    double x = sats_with_ref_first[i].sat_pos[0] - ref_ecef[0];
    double y = sats_with_ref_first[i].sat_pos[1] - ref_ecef[1];
    double z = sats_with_ref_first[i].sat_pos[2] - ref_ecef[2];
    double norm = sqrt(x*x + y*y + z*z);
    DE[3*(i-1)] = x / norm - e0[0];
    DE[3*(i-1) + 1] = y / norm - e0[1];
    DE[3*(i-1) + 2] = z / norm - e0[2];
  }
}

// presumes that the first alm entry is the reference sat
void assign_de_mtx_from_alms(u8 num_sats, almanac_t *alms, gps_time_t timestamp, double ref_ecef[3], double *DE)
{
  memset(DE, 0, (num_sats - 1) * 3 * sizeof(double));
  double e0[3];
  double v0[3];
  calc_sat_state_almanac(&alms[0], timestamp.tow, timestamp.wn, e0, v0);
  // printf("\nprn=%u\n", alms[i].prn);
  // VEC_PRINTF(e, 3);
  double x0 = e0[0] - ref_ecef[0];
  double y0 = e0[1] - ref_ecef[1];
  double z0 = e0[2] - ref_ecef[2];
  double norm0 = sqrt(x0*x0 + y0*y0 + z0*z0);
  e0[0] = x0 / norm0;
  e0[1] = y0 / norm0;
  e0[2] = z0 / norm0;
  // VEC_PRINTF(ref_ecef, 3);
  for (u8 i=1; i<num_sats; i++) {
    double e[3];
    double v[3];
    // calc_sat_state_almanac(&alms[i], timestamp.tow, -1, e, v); //TODO change -1 back to timestamp.wn
    calc_sat_state_almanac(&alms[i], timestamp.tow, timestamp.wn, e, v);
    // printf("\nprn=%u\n", alms[i].prn);
    // VEC_PRINTF(e, 3);
    double x = e[0] - ref_ecef[0];
    double y = e[1] - ref_ecef[1];
    double z = e[2] - ref_ecef[2];
    double norm = sqrt(x*x + y*y + z*z);
    DE[3*(i-1)] = x / norm - e0[0];
    DE[3*(i-1) + 1] = y / norm - e0[1];
    DE[3*(i-1) + 2] = z / norm - e0[2];
  }
}

void assign_obs_mtx(u8 num_sats, sdiff_t *sats_with_ref_first, double ref_ecef[3], double *obs_mtx)
{
  u32 obs_dim = 2 * (num_sats-1);
  u32 state_dim = 5 + num_sats;

  memset(obs_mtx, 0, obs_dim * state_dim * sizeof(double));
  
  double DE[(num_sats-1) * 3];
  assign_de_mtx(num_sats, sats_with_ref_first, ref_ecef, &DE[0]);

  for (u32 i=0; i+1<num_sats; i++) {
    obs_mtx[i*state_dim] = DE[i*3] / GPS_L1_LAMBDA_NO_VAC;
    obs_mtx[i*state_dim+1] = DE[i*3+1] / GPS_L1_LAMBDA_NO_VAC;
    obs_mtx[i*state_dim+2] = DE[i*3+2] / GPS_L1_LAMBDA_NO_VAC;
    // obs_mtx[i*state_dim] = DE[i*3] / 0.190293673;
    // obs_mtx[i*state_dim+1] = DE[i*3+1] / 0.190293673;
    // obs_mtx[i*state_dim+2] = DE[i*3+2] / 0.190293673;

    obs_mtx[i*state_dim+6+i] = 1;

    obs_mtx[(i+num_sats-1)*state_dim] = DE[i*3];
    obs_mtx[(i+num_sats-1)*state_dim+1] = DE[i*3+1];
    obs_mtx[(i+num_sats-1)*state_dim+2] = DE[i*3+2];
  }
}

void assign_obs_mtx_from_alms(u8 num_sats, almanac_t *alms, gps_time_t timestamp, double ref_ecef[3], double *obs_mtx)
{
  u32 obs_dim = 2 * (num_sats-1);
  u32 state_dim = 5 + num_sats;

  memset(obs_mtx, 0, obs_dim * state_dim * sizeof(double));
  
  double DE[(num_sats-1) * 3];
  assign_de_mtx_from_alms(num_sats, alms, timestamp, ref_ecef, &DE[0]);

  for (u32 i=0; i+1<num_sats; i++) {
    obs_mtx[i*state_dim] = DE[i*3] / GPS_L1_LAMBDA_NO_VAC;
    obs_mtx[i*state_dim+1] = DE[i*3+1] / GPS_L1_LAMBDA_NO_VAC;
    obs_mtx[i*state_dim+2] = DE[i*3+2] / GPS_L1_LAMBDA_NO_VAC;
    // obs_mtx[i*state_dim] = DE[i*3] / 0.190293673;
    // obs_mtx[i*state_dim+1] = DE[i*3+1] / 0.190293673;
    // obs_mtx[i*state_dim+2] = DE[i*3+2] / 0.190293673;

    obs_mtx[i*state_dim+6+i] = 1;

    obs_mtx[(i+num_sats-1)*state_dim] = DE[i*3];
    obs_mtx[(i+num_sats-1)*state_dim+1] = DE[i*3+1];
    obs_mtx[(i+num_sats-1)*state_dim+2] = DE[i*3+2];
  }
}

void assign_decor_obs_cov(u8 num_diffs, double phase_var, double code_var,
                          double *decor_mtx, double *decor_obs_cov)
{
  memset(decor_mtx, 0, num_diffs * num_diffs * sizeof(double)); //this is for a single set of observations (only code or only carrier)
  memset(decor_obs_cov, 0, 2 * num_diffs * sizeof(double)); // this is the whole shebang (vector b/c independence)

  for (u8 i=0; i<num_diffs; i++) {
    double i_plus_one_divisor = 1.0 / (i+1.0);

    //assign the decorrelated covariance
    decor_obs_cov[i] = phase_var + phase_var * i_plus_one_divisor;
    decor_obs_cov[i+num_diffs] = code_var + code_var * i_plus_one_divisor;
    
    //assign the decorrelation matrix
    decor_mtx[i*num_diffs + i] = 1;
    for (u8 j=0; j<i; j++) {
      decor_mtx[i*num_diffs + j] = - i_plus_one_divisor;
    }
  }
}

void assign_decor_obs_mtx(u8 num_sats, sdiff_t *sats_with_ref_first,
                          double ref_ecef[3], double *decor_mtx, double *obs_mtx)
{
  u32 num_diffs = num_sats-1;
  u32 state_dim = num_diffs + 6;
  u32 obs_dim = 2 * num_diffs;
  memset(obs_mtx, 0, state_dim * obs_dim * sizeof(double));

  double DE[num_diffs * 3];
  assign_de_mtx(num_sats, sats_with_ref_first, ref_ecef, &DE[0]);
  //assign L^-1 * DE into DE
  cblas_dtrmm(CblasRowMajor, CblasLeft, CblasLower, CblasNoTrans, CblasUnit, // CBLAS_ORDER, CBLAS_SIDE, CBLAS_UPLO, CBLAS_TRANSPOSE, CBLAS_DIAG
              num_diffs, 3, //M, N
              1, &decor_mtx[0], num_diffs, //alpha, A, lda
              &DE[0], 3); //B, ldb  

  for (u32 i=0; i<num_diffs; i++) {
    obs_mtx[i*state_dim] = DE[i*3] / GPS_L1_LAMBDA_NO_VAC;
    obs_mtx[i*state_dim + 1] = DE[i*3 + 1] / GPS_L1_LAMBDA_NO_VAC;
    obs_mtx[i*state_dim + 2] = DE[i*3 + 2] / GPS_L1_LAMBDA_NO_VAC;

    memcpy(&obs_mtx[(i+num_diffs)*state_dim], &DE[i*3], 3 * sizeof(double));
    memcpy(&obs_mtx[i*state_dim + 6], &decor_mtx[i*num_diffs], (i+1) * sizeof(double));
  }
}

void assign_decor_obs_mtx_from_alms(u8 num_sats, almanac_t *alms, gps_time_t timestamp,
                                    double ref_ecef[3], double *decor_mtx, double *obs_mtx)
{
  u32 num_diffs = num_sats-1;
  u32 state_dim = num_diffs + 6;
  u32 obs_dim = 2 * num_diffs;
  memset(obs_mtx, 0, state_dim * obs_dim * sizeof(double));

  double DE[num_diffs * 3];
  assign_de_mtx_from_alms(num_sats, alms, timestamp, ref_ecef, &DE[0]);
  cblas_dtrmm(CblasRowMajor, CblasLeft, CblasLower, CblasNoTrans, CblasUnit, // CBLAS_ORDER, CBLAS_SIDE, CBLAS_UPLO, CBLAS_TRANSPOSE, CBLAS_DIAG
              num_diffs, 3, //M, N
              1, &decor_mtx[0], num_diffs, //alpha, A, lda
              &DE[0], 3); //B, ldb  

  for (u32 i=0; i<num_diffs; i++) {
    obs_mtx[i*state_dim] = DE[i*3] / GPS_L1_LAMBDA_NO_VAC;
    obs_mtx[i*state_dim + 1] = DE[i*3 + 1] / GPS_L1_LAMBDA_NO_VAC;
    obs_mtx[i*state_dim + 2] = DE[i*3 + 2] / GPS_L1_LAMBDA_NO_VAC;

    memcpy(&obs_mtx[(i+num_diffs)*state_dim], &DE[i*3], 3 * sizeof(double));
    memcpy(&obs_mtx[i*state_dim + 6], &decor_mtx[i*num_diffs], (i+1) * sizeof(double));
  }
}

void least_squares_solve(kf_t *kf, double *measurements, double *lsq_state)
{
  double decor_measurements[kf->obs_dim];
  /*VEC_PRINTF(measurements, kf->obs_dim);*/
  decorrelate(kf, measurements, decor_measurements);
  s32 obs_dim = kf->obs_dim;
  s32 state_dim = kf->state_dim;
  s32 nrhs = 1;
  double decor_obs_mtx_transpose[kf->obs_dim * kf->state_dim];
  for (u32 i=0; i<kf->obs_dim; i++) {
    for (u32 j=0; j<kf->state_dim; j++) {
      decor_obs_mtx_transpose[i + j*kf->obs_dim] = kf->decor_obs_mtx[i*kf->state_dim + j];
    }
  }
  memcpy(lsq_state, decor_measurements, kf->obs_dim * sizeof(double));
  integer ldb = (s32) MAX(kf->state_dim, kf->obs_dim);
  double s[MIN(kf->state_dim, kf->obs_dim)];
  double rcond = 1e-12;
  integer rank;
  double w[1]; //try 25 + 10*num_sats
  integer lwork = -1;
  integer info;
  dgelss_((integer *) &obs_dim, (integer *) &state_dim, (integer *) &nrhs, //M, N, NRHS
                 &decor_obs_mtx_transpose[0], (integer *) &obs_dim, //A, LDA
                 &lsq_state[0], &ldb, //B, LDB
                 &s[0], &rcond, // S, RCOND
                 &rank, //RANK
                 &w[0], &lwork, // WORK, LWORK
                 &info); //INFO
<<<<<<< HEAD
  lwork = MAX(1000, round(w[0]));
=======
  lwork = round(w[0]);
  // printf("lwork= %i\n", (int) lwork);
>>>>>>> fca0aa43
  
  double work[lwork];
  dgelss_((integer *) &obs_dim, (integer *) &state_dim, (integer *) &nrhs, //M, N, NRHS
                 &decor_obs_mtx_transpose[0], (integer *) &obs_dim, //A, LDA
                 &lsq_state[0], &ldb, //B, LDB
                 &s[0], &rcond, // S, RCOND
                 &rank, //RANK
                 &work[0], &lwork, // WORK, LWORK
                 &info); //INFO

  memset(&lsq_state[3],0,3 * sizeof(double)); //should already be nearly zero, because this bit of state is independent of the obs
}

void assign_transition_cov(u32 state_dim, double pos_var, double vel_var, double int_var, double *transition_cov)
{
  memset(transition_cov, 0, state_dim * state_dim * sizeof(double));
  transition_cov[0] = pos_var;
  transition_cov[state_dim + 1] = pos_var;
  transition_cov[2 * state_dim + 2] = pos_var;
  transition_cov[3 * state_dim + 3] = vel_var;
  transition_cov[4 * state_dim + 4] = vel_var;
  transition_cov[5 * state_dim + 5] = vel_var;
  for (u32 i=6; i<state_dim; i++) {
    transition_cov[i * state_dim + i] = int_var;
  }
}

void initialize_state(kf_t *kf, double *dd_measurements,
                      double pos_init_var, double vel_init_var, double int_init_var)
{
  double lsq_solution[MAX(kf->obs_dim,kf->state_dim)];
  least_squares_solve(kf, dd_measurements, lsq_solution);
  memcpy(kf->state_mean, lsq_solution, kf->state_dim * sizeof(double));
  eye(kf->state_dim, kf->state_cov_U);
  kf->state_cov_D[0] = pos_init_var;
  kf->state_cov_D[1] = pos_init_var;
  kf->state_cov_D[2] = pos_init_var;
  kf->state_cov_D[3] = vel_init_var;
  kf->state_cov_D[4] = vel_init_var;
  kf->state_cov_D[5] = vel_init_var;
  for (u32 i=6; i<kf->state_dim; i++) {
    kf->state_cov_D[i] = int_init_var;
  }
}

void get_kf(kf_t *kf, double phase_var, double code_var, double pos_var, double vel_var, double int_var,
            double pos_init_var, double vel_init_var, double int_init_var,
            u8 num_sdiffs, sdiff_t *sats_with_ref_first, double *dd_measurements, double ref_ecef[3], double dt)
{
  u32 state_dim = num_sdiffs + 5;
  u32 num_diffs = num_sdiffs-1;
  kf->state_dim = state_dim;
  kf->obs_dim = 2*num_diffs;
  assign_transition_mtx(state_dim, dt, &kf->transition_mtx[0]);
  assign_transition_cov(state_dim, pos_var, vel_var, int_var, &kf->transition_cov[0]);
  assign_decor_obs_cov(num_diffs, phase_var, code_var, &kf->decor_mtx[0], &kf->decor_obs_cov[0]);
  assign_decor_obs_mtx(num_sdiffs, sats_with_ref_first, &ref_ecef[0], &kf->decor_mtx[0], &kf->decor_obs_mtx[0]);
  initialize_state(kf, dd_measurements,
                   pos_init_var, vel_init_var, int_init_var);
}

void reset_kf_except_state(kf_t *kf, 
                           double phase_var, double code_var,
                           double pos_var, double vel_var, double int_var,
                           u8 num_sdiffs, sdiff_t *sats_with_ref_first, double ref_ecef[3], double dt)
{
  u32 state_dim = num_sdiffs + 5;
  u32 num_diffs = num_sdiffs-1;
  kf->state_dim = state_dim;
  kf->obs_dim = 2*num_diffs;
  assign_transition_mtx(state_dim, dt, &kf->transition_mtx[0]);
  assign_transition_cov(state_dim, pos_var, vel_var, int_var, &kf->transition_cov[0]);
  assign_decor_obs_cov(num_diffs, phase_var, code_var, &kf->decor_mtx[0], &kf->decor_obs_cov[0]);
  assign_decor_obs_mtx(num_sdiffs, sats_with_ref_first, &ref_ecef[0], &kf->decor_mtx[0], &kf->decor_obs_mtx[0]);
}

kf_t get_kf_from_alms(double phase_var, double code_var, double pos_var, double vel_var, double int_var, 
                      u8 num_sdiffs, almanac_t *alms, gps_time_t timestamp, double ref_ecef[3], double dt)
{
  u32 state_dim = num_sdiffs + 5;
  u32 num_diffs = num_sdiffs-1;
  kf_t kf;
  kf.state_dim = state_dim;
  kf.obs_dim = 2*num_diffs;
  assign_transition_mtx(state_dim, dt, &kf.transition_mtx[0]);
  assign_transition_cov(state_dim, pos_var, vel_var, int_var, &kf.transition_cov[0]);
  assign_decor_obs_cov(num_diffs, phase_var, code_var, &kf.decor_mtx[0], &kf.decor_obs_cov[0]);
  assign_decor_obs_mtx_from_alms(num_sdiffs, alms, timestamp, &ref_ecef[0], &kf.decor_mtx[0], &kf.decor_obs_mtx[0]);
  return kf;
}

s32 find_index_of_element_in_u8s(u32 num_elements, u8 x, u8 *list) {
  for (u32 i=0; i<num_elements; i++) {
    if (x == list[i]) {
      return i;
    }
  }
  return -1;
}


void rebase_mean(double *mean, u8 num_sats, u8 *old_prns, u8 *new_prns)
{
  u8 old_ref = old_prns[0];
  u8 new_ref = new_prns[0];

  double new_mean[num_sats-1];
  s32 index_of_new_ref_in_old = find_index_of_element_in_u8s(num_sats, new_ref, &old_prns[1]);
  double val_for_new_ref_in_old_basis = mean[index_of_new_ref_in_old];
  for (u8 i=0; i<num_sats-1; i++) {
    u8 new_prn = new_prns[1+i];
    if (new_prn == old_ref) {
      new_mean[i] = - val_for_new_ref_in_old_basis;
    }
    else {
      s32 index_of_this_sat_in_old_basis = find_index_of_element_in_u8s(num_sats, new_prn, &old_prns[1]);
      new_mean[i] = mean[index_of_this_sat_in_old_basis] - val_for_new_ref_in_old_basis;
    }
  }
  memcpy(mean, new_mean, (num_sats-1) * sizeof(double));
}

void assign_state_rebase_mtx(u8 num_sats, u8 *old_prns, u8 *new_prns, double *rebase_mtx)
{
  u32 state_dim = num_sats + 5;
  memset(rebase_mtx, 0, state_dim * state_dim * sizeof(double));
  u8 old_ref = old_prns[0];
  u8 new_ref = new_prns[0];

  for (u8 i=0; i<6; i++) {
    rebase_mtx[i*state_dim + i] = 1;
  }
  s32 index_of_new_ref_in_old = find_index_of_element_in_u8s(num_sats-1, new_ref, &old_prns[1]);
  s32 index_of_old_ref_in_new = find_index_of_element_in_u8s(num_sats-1, old_ref, &new_prns[1]);
  for (u32 i=0; i<(u32)(num_sats-1); i++) {
    rebase_mtx[(i+6)*state_dim + index_of_new_ref_in_old+6] = -1;
    if (i != (u32) index_of_old_ref_in_new) {
      s32 index_of_this_sat_in_old_basis = find_index_of_element_in_u8s(num_sats-1, new_prns[i+1], &old_prns[1]);
      rebase_mtx[(i+6)*state_dim + index_of_this_sat_in_old_basis+6] = 1;
    }
  }
  // MAT_PRINTF(rebase_mtx, state_dim, state_dim);
}

void rebase_covariance(double *state_cov_U, double *state_cov_D, u8 num_sats, u8 *old_prns, u8 *new_prns)
{
  u32 state_dim = num_sats + 5;
  double rebase_mtx[state_dim * state_dim];
  assign_state_rebase_mtx(num_sats, old_prns, new_prns, rebase_mtx);
  double state_cov[state_dim * state_dim];
  reconstruct_udu(state_dim, state_cov_U, state_cov_D, state_cov);
  double intermediate_cov[state_dim * state_dim];
  //TODO make more efficient via structure of rebase_mtx
  cblas_dsymm(CblasRowMajor, CblasRight, CblasUpper, //CBLAS_ORDER, CBLAS_SIDE, CBLAS_UPLO
              state_dim, state_dim, // int M, int N
              1, state_cov, state_dim, // double alpha, double *A, int lda
              rebase_mtx, state_dim, // double *B, int ldb
              0, intermediate_cov, state_dim); // double beta, double *C, int ldc
  // MAT_PRINTF(intermediate_cov, state_dim, state_dim);

  //TODO make more efficient via the structure of rebase_mtx
  cblas_dgemm(CblasRowMajor, CblasNoTrans, CblasTrans, // CBLAS_ORDER, CBLAS_TRANSPOSE transA, cBLAS_TRANSPOSE transB
              state_dim, state_dim, state_dim, // int M, int N, int K
              1, intermediate_cov, state_dim, // double alpha, double *A, int lda
              rebase_mtx, state_dim, //double *B, int ldb
              0, state_cov, state_dim); //beta, double *C, int ldc
  // MAT_PRINTF(state_cov, state_dim, state_dim);
  udu(state_dim, state_cov, state_cov_U, state_cov_D);
  
}

void rebase_kf(kf_t *kf, u8 num_sats, u8 *old_prns, u8 *new_prns)
{
  rebase_mean(&(kf->state_mean[6]), num_sats, old_prns, new_prns);
  rebase_covariance(kf->state_cov_U, kf->state_cov_D, num_sats, old_prns, new_prns);
}

void kalman_filter_state_projection(kf_t *kf,
                                    u8 num_old_non_ref_sats,
                                    u8 num_new_non_ref_sats,
                                    u8 *ndx_of_new_sat_in_old)
{
  u32 old_state_dim = num_old_non_ref_sats + 6;
  double old_cov[old_state_dim * old_state_dim];
  reconstruct_udu(old_state_dim, kf->state_cov_U, kf->state_cov_D, old_cov);
<<<<<<< HEAD
  /*MAT_PRINTF(old_cov, old_state_dim, old_state_dim);*/
=======
  // MAT_PRINTF(old_cov, old_state_dim, old_state_dim);
>>>>>>> fca0aa43

  u32 new_state_dim = num_new_non_ref_sats + 6;
  double new_cov[new_state_dim * new_state_dim];
  double new_mean[new_state_dim];
  
  //copy the bits that only relate to the baseline
  memcpy(new_mean, kf->state_mean, 6 * sizeof(double));
  for (u32 i=0; i<6; i++) {
    memcpy(&new_cov[i*new_state_dim], &old_cov[i*old_state_dim],  6 * sizeof(double));
  }

  //copy the bits that relate to the dd ambiguities
  for (u32 i=0; i<num_new_non_ref_sats; i++) {
    u32 ndxi = ndx_of_new_sat_in_old[i];
    new_mean[6+i] = kf->state_mean[6+ndxi];
    
    //copy the bits that are baseline-ambiguity covariances
    for (u32 j=0; j<6; j++) {
      new_cov[(6+i)*new_state_dim + j] = old_cov[(6+ndxi)*old_state_dim + j];
      new_cov[j*new_state_dim + 6+i] = old_cov[j*old_state_dim + 6+ndxi];
    }
    //copy the bits that are the pure ambiguity covariances
    for (u32 j=0; j<num_new_non_ref_sats; j++) {
      u32 ndxj = ndx_of_new_sat_in_old[j];
      new_cov[(i+6)*new_state_dim + j+6] = old_cov[(6+ndxi)*old_state_dim + 6+ndxj];
    }
  }
<<<<<<< HEAD
  /*MAT_PRINTF(new_cov, new_state_dim, new_state_dim);*/
=======
  // MAT_PRINTF(new_cov, new_state_dim, new_state_dim);
>>>>>>> fca0aa43

  //put it all back into the kf
  memcpy(kf->state_mean, new_mean, new_state_dim * sizeof(double));
  udu(new_state_dim, new_cov, kf->state_cov_U, kf->state_cov_D);
  //NOTE: IT DOESN'T UPDATE THE OBSERVATION OR TRANSITION MATRICES, JUST THE STATE
}

void kalman_filter_state_inclusion(kf_t *kf,
                                   u8 num_old_non_ref_sats,
                                   u8 num_new_non_ref_sats,
                                   u8 *ndx_of_old_sat_in_new,
                                   double int_init_var)
{
  u32 old_state_dim = num_old_non_ref_sats + 6;
  double old_cov[old_state_dim * old_state_dim];
  reconstruct_udu(old_state_dim, kf->state_cov_U, kf->state_cov_D, old_cov);

  u32 new_state_dim = num_new_non_ref_sats + 6;
  double new_cov[new_state_dim * new_state_dim];
  memset(new_cov, 0, new_state_dim * new_state_dim * sizeof(double));
  for (u32 i=0; i<num_new_non_ref_sats; i++) {
    new_cov[(i+6)*new_state_dim + i+6] = int_init_var;
  }
  double new_mean[new_state_dim];
  // least_squares_solve(kf, dd_measurements, new_mean); //TODO do we really want to initialize new states this way?
  memset(new_mean, 0, new_state_dim * sizeof(double));
  
  //copy the bits that only relate to the baseline
  memcpy(new_mean, kf->state_mean, 6 * sizeof(double));
  for (u32 i=0; i<6; i++) {
    memcpy(&new_cov[i*new_state_dim], &old_cov[i*old_state_dim],  6 * sizeof(double));
  }
  for (u32 i=0; i<num_old_non_ref_sats; i++) {
    u8 ndxi = ndx_of_old_sat_in_new[i];
    new_mean[ndxi + 6] = kf->state_mean[i+6];
    for (u32 j=0; j<6; j++) {
      new_cov[(ndxi+6)*new_state_dim + j] = old_cov[(i+6)*old_state_dim + j];
      new_cov[j*new_state_dim + ndxi + 6] = old_cov[j*old_state_dim + i + 6];
    }
    for (u32 j=0;j<num_old_non_ref_sats; j++) {
      u8 ndxj = ndx_of_old_sat_in_new[j];
      new_cov[(ndxi+6)*new_state_dim + ndxj+6] = old_cov[(i+6)*old_state_dim + j+6];
    }
  }
  udu(new_state_dim, new_cov, kf->state_cov_U, kf->state_cov_D);
  memcpy(kf->state_mean, new_mean, new_state_dim * sizeof(double));
}

void kalman_filter_state_inclusion_independent(kf_t *kf,
                                   u8 num_old_non_ref_sats,
                                   u8 num_new_non_ref_sats,
                                   u8 *ndx_of_old_sat_in_new,
                                   double int_init_var,
                                   double *dd_measurements)
{
  //NOTE: since UDU operates appropriately on block diagonal matrices, we don't need to reconstruct the UDU to do the inclusion
  u32 old_state_dim = num_old_non_ref_sats + 6;
  u32 new_state_dim = num_new_non_ref_sats + 6;
  double new_cov_U[new_state_dim * new_state_dim];
  double new_cov_D[new_state_dim * new_state_dim];
  double new_mean[new_state_dim];
  
  
  memcpy(new_cov_D, kf->state_cov_D, 6 * sizeof(double));
  for (u32 i=0; i<num_new_non_ref_sats; i++) {
    new_cov_D[6+i] = int_init_var; //actually, only need to to the ones in new_non_ref_sats\old_non_ref_sats ( "\" is set difference)
  }
  
  least_squares_solve(kf, dd_measurements, new_mean);
  memcpy(new_mean, kf->state_mean, 6 * sizeof(double));
  
  eye(new_state_dim, new_cov_U);
  for (u32 i=0; i<5; i++) {
    memcpy(&new_cov_U[i*new_state_dim + i + 1], &kf->state_cov_U[i*old_state_dim + i+1], (5-i) * sizeof(double)); //copy the off-diagonals in the first 6x6 block
  }
  for (u32 i=0; i<num_old_non_ref_sats; i++) {
    u8 ndxi = ndx_of_old_sat_in_new[i];
    new_mean[ndxi+6] = kf->state_mean[i+6];
    new_cov_D[ndxi+6] = kf->state_cov_D[i+6];
    for (u32 j=0; j<6; j++) {
      new_cov_U[j*new_state_dim + ndxi + 6] = kf->state_cov_U[j*old_state_dim + i+6]; // copy everything in that column above the diagonal up to the 6th piece
    }
    for (u32 j=0; j<i; j++) {
      u8 ndxj = ndx_of_old_sat_in_new[j];
      new_cov_U[(ndxj+6)*new_state_dim + ndxi + 6] = kf->state_cov_U[(j+6)*old_state_dim + i+6];  // copy everything in that column above the diagonal (that was there in the old sats)
    }
    for (u32 j=i+1; j<num_old_non_ref_sats; j++) {
      u8 ndxj = ndx_of_old_sat_in_new[j];
      new_cov_U[(ndxi+6)*new_state_dim + ndxj+6] = kf->state_cov_U[(i+6)*old_state_dim + j+6]; // copy everything in that column to the right of the diagonal (that was there in the old sats)
    }
  }
  memcpy(kf->state_mean, new_mean, new_state_dim * sizeof(double));
  memcpy(kf->state_cov_U, new_cov_U, new_state_dim * new_state_dim * sizeof(double));
  memcpy(kf->state_cov_D, new_cov_D, new_state_dim * sizeof(double));
}





<|MERGE_RESOLUTION|>--- conflicted
+++ resolved
@@ -22,7 +22,7 @@
 #include "gpstime.h"
 #include "float_kf.h"
 
-s8 udu(u32 n, double *M, double *U, double *D) 
+s8 udu(u32 n, double *M, double *U, double *D)
 {
   double alpha, beta;
   triu(n, M);
@@ -43,7 +43,7 @@
         M[kk*n + k-1] = M[kk*n + k-1] - beta * U[kk*n + j-1];
       }
     }
-    
+
   }
   D[0] = M[0];
   return 0;
@@ -68,7 +68,7 @@
 
 /** Reconsructs a UDU' decomposed matrix
  */
-void reconstruct_udu(u32 n, double *U, double *D, double *M) 
+void reconstruct_udu(u32 n, double *U, double *D, double *M)
 {
   memset(M, 0, n * n * sizeof(double));
   // TODO: will be symmetric, only need to bother populating part of it
@@ -87,7 +87,7 @@
 
 /** In place prediction of the next state mean and covariances
  */
-void predict_forward(kf_t *kf) 
+void predict_forward(kf_t *kf)
 {
   //TODO take advantage of sparsity in this function
 
@@ -218,10 +218,10 @@
   u8 n_diffs = kf->obs_dim/2;
   memcpy(decor_measurements, measurements, kf->obs_dim * sizeof(double));
   cblas_dtrmv(CblasRowMajor, CblasLower, CblasNoTrans, CblasUnit,
-              n_diffs, kf->decor_mtx, 
+              n_diffs, kf->decor_mtx,
               n_diffs, decor_measurements, 1); // replaces raw phase measurements by their decorrelated version
   cblas_dtrmv(CblasRowMajor, CblasLower, CblasNoTrans, CblasUnit,
-              n_diffs, kf->decor_mtx, 
+              n_diffs, kf->decor_mtx,
               n_diffs, &decor_measurements[n_diffs], 1); // replaces raw measurements by their decorrelated version
 }
 
@@ -237,10 +237,10 @@
   u8 n_diffs = kf->obs_dim/2;
 
   cblas_dtrmv(CblasRowMajor, CblasLower, CblasNoTrans, CblasUnit,
-              n_diffs, kf->decor_mtx, 
+              n_diffs, kf->decor_mtx,
               n_diffs, measurements_copy, 1); // replaces raw phase measurements by their decorrelated version
   cblas_dtrmv(CblasRowMajor, CblasLower, CblasNoTrans, CblasUnit,
-              n_diffs, kf->decor_mtx, 
+              n_diffs, kf->decor_mtx,
               n_diffs, &measurements_copy[n_diffs], 1); // replaces raw measurements by their decorrelated version
 
   predict_forward(kf);
@@ -366,7 +366,7 @@
   u32 state_dim = 5 + num_sats;
 
   memset(obs_mtx, 0, obs_dim * state_dim * sizeof(double));
-  
+
   double DE[(num_sats-1) * 3];
   assign_de_mtx(num_sats, sats_with_ref_first, ref_ecef, &DE[0]);
 
@@ -392,7 +392,7 @@
   u32 state_dim = 5 + num_sats;
 
   memset(obs_mtx, 0, obs_dim * state_dim * sizeof(double));
-  
+
   double DE[(num_sats-1) * 3];
   assign_de_mtx_from_alms(num_sats, alms, timestamp, ref_ecef, &DE[0]);
 
@@ -424,7 +424,7 @@
     //assign the decorrelated covariance
     decor_obs_cov[i] = phase_var + phase_var * i_plus_one_divisor;
     decor_obs_cov[i+num_diffs] = code_var + code_var * i_plus_one_divisor;
-    
+
     //assign the decorrelation matrix
     decor_mtx[i*num_diffs + i] = 1;
     for (u8 j=0; j<i; j++) {
@@ -447,7 +447,7 @@
   cblas_dtrmm(CblasRowMajor, CblasLeft, CblasLower, CblasNoTrans, CblasUnit, // CBLAS_ORDER, CBLAS_SIDE, CBLAS_UPLO, CBLAS_TRANSPOSE, CBLAS_DIAG
               num_diffs, 3, //M, N
               1, &decor_mtx[0], num_diffs, //alpha, A, lda
-              &DE[0], 3); //B, ldb  
+              &DE[0], 3); //B, ldb
 
   for (u32 i=0; i<num_diffs; i++) {
     obs_mtx[i*state_dim] = DE[i*3] / GPS_L1_LAMBDA_NO_VAC;
@@ -472,7 +472,7 @@
   cblas_dtrmm(CblasRowMajor, CblasLeft, CblasLower, CblasNoTrans, CblasUnit, // CBLAS_ORDER, CBLAS_SIDE, CBLAS_UPLO, CBLAS_TRANSPOSE, CBLAS_DIAG
               num_diffs, 3, //M, N
               1, &decor_mtx[0], num_diffs, //alpha, A, lda
-              &DE[0], 3); //B, ldb  
+              &DE[0], 3); //B, ldb
 
   for (u32 i=0; i<num_diffs; i++) {
     obs_mtx[i*state_dim] = DE[i*3] / GPS_L1_LAMBDA_NO_VAC;
@@ -513,13 +513,8 @@
                  &rank, //RANK
                  &w[0], &lwork, // WORK, LWORK
                  &info); //INFO
-<<<<<<< HEAD
-  lwork = MAX(1000, round(w[0]));
-=======
   lwork = round(w[0]);
-  // printf("lwork= %i\n", (int) lwork);
->>>>>>> fca0aa43
-  
+
   double work[lwork];
   dgelss_((integer *) &obs_dim, (integer *) &state_dim, (integer *) &nrhs, //M, N, NRHS
                  &decor_obs_mtx_transpose[0], (integer *) &obs_dim, //A, LDA
@@ -580,7 +575,7 @@
                    pos_init_var, vel_init_var, int_init_var);
 }
 
-void reset_kf_except_state(kf_t *kf, 
+void reset_kf_except_state(kf_t *kf,
                            double phase_var, double code_var,
                            double pos_var, double vel_var, double int_var,
                            u8 num_sdiffs, sdiff_t *sats_with_ref_first, double ref_ecef[3], double dt)
@@ -595,7 +590,7 @@
   assign_decor_obs_mtx(num_sdiffs, sats_with_ref_first, &ref_ecef[0], &kf->decor_mtx[0], &kf->decor_obs_mtx[0]);
 }
 
-kf_t get_kf_from_alms(double phase_var, double code_var, double pos_var, double vel_var, double int_var, 
+kf_t get_kf_from_alms(double phase_var, double code_var, double pos_var, double vel_var, double int_var,
                       u8 num_sdiffs, almanac_t *alms, gps_time_t timestamp, double ref_ecef[3], double dt)
 {
   u32 state_dim = num_sdiffs + 5;
@@ -687,7 +682,7 @@
               0, state_cov, state_dim); //beta, double *C, int ldc
   // MAT_PRINTF(state_cov, state_dim, state_dim);
   udu(state_dim, state_cov, state_cov_U, state_cov_D);
-  
+
 }
 
 void rebase_kf(kf_t *kf, u8 num_sats, u8 *old_prns, u8 *new_prns)
@@ -704,16 +699,12 @@
   u32 old_state_dim = num_old_non_ref_sats + 6;
   double old_cov[old_state_dim * old_state_dim];
   reconstruct_udu(old_state_dim, kf->state_cov_U, kf->state_cov_D, old_cov);
-<<<<<<< HEAD
   /*MAT_PRINTF(old_cov, old_state_dim, old_state_dim);*/
-=======
-  // MAT_PRINTF(old_cov, old_state_dim, old_state_dim);
->>>>>>> fca0aa43
 
   u32 new_state_dim = num_new_non_ref_sats + 6;
   double new_cov[new_state_dim * new_state_dim];
   double new_mean[new_state_dim];
-  
+
   //copy the bits that only relate to the baseline
   memcpy(new_mean, kf->state_mean, 6 * sizeof(double));
   for (u32 i=0; i<6; i++) {
@@ -724,7 +715,7 @@
   for (u32 i=0; i<num_new_non_ref_sats; i++) {
     u32 ndxi = ndx_of_new_sat_in_old[i];
     new_mean[6+i] = kf->state_mean[6+ndxi];
-    
+
     //copy the bits that are baseline-ambiguity covariances
     for (u32 j=0; j<6; j++) {
       new_cov[(6+i)*new_state_dim + j] = old_cov[(6+ndxi)*old_state_dim + j];
@@ -736,11 +727,7 @@
       new_cov[(i+6)*new_state_dim + j+6] = old_cov[(6+ndxi)*old_state_dim + 6+ndxj];
     }
   }
-<<<<<<< HEAD
   /*MAT_PRINTF(new_cov, new_state_dim, new_state_dim);*/
-=======
-  // MAT_PRINTF(new_cov, new_state_dim, new_state_dim);
->>>>>>> fca0aa43
 
   //put it all back into the kf
   memcpy(kf->state_mean, new_mean, new_state_dim * sizeof(double));
@@ -767,7 +754,7 @@
   double new_mean[new_state_dim];
   // least_squares_solve(kf, dd_measurements, new_mean); //TODO do we really want to initialize new states this way?
   memset(new_mean, 0, new_state_dim * sizeof(double));
-  
+
   //copy the bits that only relate to the baseline
   memcpy(new_mean, kf->state_mean, 6 * sizeof(double));
   for (u32 i=0; i<6; i++) {
@@ -802,16 +789,16 @@
   double new_cov_U[new_state_dim * new_state_dim];
   double new_cov_D[new_state_dim * new_state_dim];
   double new_mean[new_state_dim];
-  
-  
+
+
   memcpy(new_cov_D, kf->state_cov_D, 6 * sizeof(double));
   for (u32 i=0; i<num_new_non_ref_sats; i++) {
     new_cov_D[6+i] = int_init_var; //actually, only need to to the ones in new_non_ref_sats\old_non_ref_sats ( "\" is set difference)
   }
-  
+
   least_squares_solve(kf, dd_measurements, new_mean);
   memcpy(new_mean, kf->state_mean, 6 * sizeof(double));
-  
+
   eye(new_state_dim, new_cov_U);
   for (u32 i=0; i<5; i++) {
     memcpy(&new_cov_U[i*new_state_dim + i + 1], &kf->state_cov_U[i*old_state_dim + i+1], (5-i) * sizeof(double)); //copy the off-diagonals in the first 6x6 block
